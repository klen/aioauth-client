--- conflicted
+++ resolved
@@ -1,10 +1,6 @@
 [bumpversion]
 commit = True
-<<<<<<< HEAD
-current_version = 0.24.2
-=======
 current_version = 0.24.3
->>>>>>> a983b7cc
 files = aioauth_client.py
 tag = True
 tag_name = {new_version}
