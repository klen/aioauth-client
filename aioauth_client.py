"""OAuth support for Aiohttp lib."""

import asyncio
import base64
import hmac
import logging
import time
from hashlib import sha1
from random import SystemRandom
from urllib.parse import parse_qsl, quote, urlencode, urljoin, urlsplit

import aiohttp
import yarl
from aiohttp import web


<<<<<<< HEAD
__version__ = "0.24.2"
=======
__version__ = "0.24.3"
>>>>>>> a983b7cc
__project__ = "aioauth-client"
__author__ = "Kirill Klenov <horneds@gmail.com>"
__license__ = "MIT"


RANDOM = SystemRandom().random


class User:
    """Store user's information."""

    __slots__ = 'id', 'email', 'first_name', 'last_name', 'username', 'picture', \
        'link', 'locale', 'city', 'country', 'gender'

    def __init__(self, **info):
        """Initialize self data."""
        for attr in self.__slots__:
            setattr(self, attr, info.get(attr))


class Signature(object):
    """Abstract base class for signature methods."""

    name = None

    @staticmethod
    def _escape(s):
        """URL escape a string."""
        #  bs = s.encode('utf-8')
        #  return quote(bs, '~').encode('utf-8')
        return quote(s, safe=b'~')

    def sign(self, consumer_secret, method, url, oauth_token_secret=None,
             **params):
        """Abstract method."""
        raise NotImplementedError('Shouldnt be called.')


class HmacSha1Signature(Signature):
    """HMAC-SHA1 signature-method."""

    name = 'HMAC-SHA1'

    def sign(self, consumer_secret, method, url, oauth_token_secret=None, escape=False, **params):
        """Create a signature using HMAC-SHA1."""
        # build the url the same way aiohttp will build the query later on
        # cf https://github.com/KeepSafe/aiohttp/blob/master/aiohttp/client.py#L151
        # and https://github.com/KeepSafe/aiohttp/blob/master/aiohttp/client_reqrep.py#L81

        if escape:
            params = [(self._escape(k), self._escape(v)) for k, v in params.items()]
            params.sort()
            params = '&'.join(['%s=%s' % item for item in params])

        else:
            url = yarl.URL(url).with_query(sorted(params.items()))
            url, params = str(url).split('?', 1)

        signature = "&".join(map(self._escape, (method.upper(), url, params)))

        key = self._escape(consumer_secret) + "&"
        if oauth_token_secret:
            key += self._escape(oauth_token_secret)

        hashed = hmac.new(key.encode(), signature.encode(), sha1)
        return base64.b64encode(hashed.digest()).decode()


class PlaintextSignature(Signature):
    """PLAINTEXT signature-method."""

    name = 'PLAINTEXT'

    def sign(self, consumer_secret, method, url, oauth_token_secret=None,
             **params):
        """Create a signature using PLAINTEXT."""
        key = self._escape(consumer_secret) + '&'
        if oauth_token_secret:
            key += self._escape(oauth_token_secret)
        return key


class ClientRegistry(type):
    """Meta class to register OAUTH clients."""

    clients = {}

    def __new__(mcs, name, bases, params):
        """Save created client in self registry."""
        cls = super().__new__(mcs, name, bases, params)
        mcs.clients[cls.name] = cls
        return cls


class Client(object, metaclass=ClientRegistry):
    """Base abstract OAuth Client class."""

    access_token_key = 'access_token'
    shared_key = 'oauth_verifier'
    access_token_url = None
    authorize_url = None
    base_url = None
    name = None
    user_info_url = None

    def __init__(self, base_url=None, authorize_url=None, access_token_key=None,
                 access_token_url=None, session=None, logger=None):
        """Initialize the client."""
        self.base_url = base_url or self.base_url
        self.authorize_url = authorize_url or self.authorize_url
        self.access_token_key = access_token_key or self.access_token_key
        self.access_token_url = access_token_url or self.access_token_url
        self.logger = logger or logging.getLogger('OAuth: %s' % self.name)
        self.session = session

    def _get_url(self, url):
        """Build provider's url. Join with base_url part if needed."""
        if self.base_url and not url.startswith(('http://', 'https://')):
            return urljoin(self.base_url, url)
        return url

    def __str__(self):
        """String representation."""
        return "%s %s" % (self.name.title(), self.base_url)

    def __repr__(self):
        """String representation."""
        return "<%s>" % self

    async def _request(self, method, url, loop=None, timeout=None, **kwargs):
        """Make a request through AIOHTTP."""
        session = self.session or aiohttp.ClientSession(
            loop=loop, conn_timeout=timeout, read_timeout=timeout, raise_for_status=True)
        try:
            async with session.request(method, url, **kwargs) as response:
                if 'json' in response.headers.get('CONTENT-TYPE'):
                    data = await response.json()
                else:
                    data = await response.text()
                    data = dict(parse_qsl(data)) or data

                return data

        except asyncio.TimeoutError:
            raise web.HTTPBadRequest(reason='HTTP Timeout')

        finally:
            if not self.session and not session.closed:
                await session.close()

    def request(self, method, url, params=None, headers=None, loop=None,
                **aio_kwargs):
        """Make a request to provider."""
        raise NotImplementedError('Shouldnt be called.')

    async def user_info(self, loop=None, **kwargs):
        """Load user information from provider."""
        if not self.user_info_url:
            raise NotImplementedError(
                'The provider doesnt support user_info method.')

        data = await self.request('GET', self.user_info_url, loop=loop, **kwargs)
        user = User(**dict(self.user_parse(data)))
        return user, data

    @staticmethod
    def user_parse(data):
        """Parse user's information from given provider data."""
        yield 'id', None


class OAuth1Client(Client):
    """Implement OAuth1."""

    name = 'oauth1'
    access_token_key = 'oauth_token'
    request_token_url = None
    version = '1.0'
    escape = False

    def __init__(self, consumer_key, consumer_secret, base_url=None,
                 authorize_url=None,
                 oauth_token=None, oauth_token_secret=None,
                 request_token_url=None,
                 access_token_url=None, access_token_key=None, session=None, logger=None,
                 signature=None,
                 **params):
        """Initialize the client."""
        super().__init__(base_url, authorize_url, access_token_key,
                         access_token_url, session, logger)

        self.oauth_token = oauth_token
        self.oauth_token_secret = oauth_token_secret
        self.consumer_key = consumer_key
        self.consumer_secret = consumer_secret
        self.request_token_url = request_token_url or self.request_token_url
        self.params = params
        self.signature = signature or HmacSha1Signature()

    def get_authorize_url(self, request_token=None, **params):
        """Return formatted authorization URL."""
        params.update({'oauth_token': request_token or self.oauth_token})
        params.update(self.params)
        return self.authorize_url + '?' + urlencode(params)

    def request(self, method, url, params=None, **aio_kwargs):
        """Make a request to provider."""
        oparams = {
            'oauth_consumer_key': self.consumer_key,
            'oauth_nonce': sha1(str(RANDOM()).encode('ascii')).hexdigest(),
            'oauth_signature_method': self.signature.name,
            'oauth_timestamp': str(int(time.time())),
            'oauth_version': self.version,
        }
        oparams.update(params or {})

        if self.oauth_token:
            oparams['oauth_token'] = self.oauth_token

        url = self._get_url(url)

        if urlsplit(url).query:
            raise ValueError(
                'Request parameters should be in the "params" parameter, '
                'not inlined in the URL')

        oparams['oauth_signature'] = self.signature.sign(
            self.consumer_secret, method, url,
            oauth_token_secret=self.oauth_token_secret, escape=self.escape, **oparams)
        self.logger.debug("%s %s", url, oparams)

        return self._request(method, url, params=oparams, **aio_kwargs)

    async def get_request_token(self, loop=None, **params):
        """Get a request_token and request_token_secret from OAuth1 provider."""
        params = dict(self.params, **params)
        data = await self.request('GET', self.request_token_url, params=params, loop=loop)

        self.oauth_token = data.get('oauth_token')
        self.oauth_token_secret = data.get('oauth_token_secret')
        return self.oauth_token, self.oauth_token_secret, data

    async def get_access_token(
            self, oauth_verifier, request_token=None, headers=None, loop=None, **params):
        """Get access_token from OAuth1 provider.

        :returns: (access_token, access_token_secret, provider_data)
        """
        # Possibility to provide REQUEST DATA to the method
        if not isinstance(oauth_verifier, str) and self.shared_key in oauth_verifier:
            oauth_verifier = oauth_verifier[self.shared_key]

        if request_token and self.oauth_token != request_token:
            raise web.HTTPBadRequest(
                reason='Failed to obtain OAuth 1.0 access token. '
                       'Request token is invalid')

        data = await self.request('POST', self.access_token_url, headers=headers, params={
            'oauth_verifier': oauth_verifier, 'oauth_token': request_token}, loop=loop)

        self.oauth_token = data.get('oauth_token')
        self.oauth_token_secret = data.get('oauth_token_secret')

        return self.oauth_token, self.oauth_token_secret, data


class OAuth2Client(Client):
    """Implement OAuth2."""

    name = 'oauth2'
    shared_key = 'code'

    def __init__(self, client_id, client_secret, base_url=None,
                 authorize_url=None,
                 access_token=None, access_token_url=None,
                 access_token_key=None, session=None, logger=None,
                 **params):
        """Initialize the client."""
        super().__init__(base_url, authorize_url, access_token_key,
                         access_token_url, session, logger)

        self.access_token = access_token
        self.client_id = client_id
        self.client_secret = client_secret
        self.params = params

    def get_authorize_url(self, **params):
        """Return formatted authorize URL."""
        params = dict(self.params, **params)
        params.update({'client_id': self.client_id, 'response_type': 'code'})
        return self.authorize_url + '?' + urlencode(params)

    def request(self, method, url, headers=None, access_token=None, **aio_kwargs):
        """Request OAuth2 resource."""
        url = self._get_url(url)
        headers = headers or {
            'Accept': 'application/json',
            'Content-Type': 'application/x-www-form-urlencoded;charset=UTF-8',
        }
        access_token = access_token or self.access_token
        if access_token:
            headers.setdefault('Authorization', 'Bearer %s' % access_token)

        return self._request(method, url, headers=headers, **aio_kwargs)

    async def get_access_token(self, code, loop=None, redirect_uri=None, headers=None, **payload):
        """Get an access_token from OAuth provider.

        :returns: (access_token, provider_data)
        """
        # Possibility to provide REQUEST DATA to the method
        payload.setdefault('grant_type', 'authorization_code')
        payload.update({'client_id': self.client_id, 'client_secret': self.client_secret})

        if code and not isinstance(code, str) and self.shared_key in code:
            code = code[self.shared_key]
        payload['refresh_token' if payload['grant_type'] == 'refresh_token' else 'code'] = code

        redirect_uri = redirect_uri or self.params.get('redirect_uri')
        if redirect_uri:
            payload['redirect_uri'] = redirect_uri

        self.access_token = None
        data = await self.request(
            'POST', self.access_token_url, data=payload, headers=headers, loop=loop)

        self.access_token = data.get('access_token')
        if not self.access_token:
            self.logger.warning(
                'Error when getting the access token.\nData returned by OAuth server: %r',
                data,
            )

        return self.access_token, data


class Bitbucket2Client(OAuth2Client):
    """Support Bitbucket API 2.0.

    * Dashboard: https://bitbucket.org/account/user/peterhudec/api
    * Docs:https://confluence.atlassian.com/display/BITBUCKET/OAuth+on+Bitbucket+Cloud
    * API refer: https://confluence.atlassian.com/display/BITBUCKET/Using+the+Bitbucket+REST+APIs
    """

    access_token_url = 'https://bitbucket.org/site/oauth2/access_token'
    authorize_url = 'https://bitbucket.org/site/oauth2/authorize'
    base_url = 'https://api.bitbucket.org/2.0/'
    name = 'bitbucket'
    user_info_url = 'https://api.bitbucket.org/2.0/user'

    @staticmethod
    def user_parse(data):
        """Parse information from the provider."""
        yield 'id', data.get('uuid')
        yield 'username', data.get('username')
        yield 'last_name', data.get('display_name')
        links = data.get('links', {})
        yield 'picture', links.get('avatar', {}).get('href')
        yield 'link', links.get('html', {}).get('href')


class DiscordClient(OAuth2Client):
    """Support Discord API.

    * Dashboard: https://discordapp.com/developers/applications/me
    * Docs: https://discordapp.com/developers/docs/topics/oauth2
    * API refer: https://discordapp.com/developers/docs/reference
    """

    access_token_url = 'https://discordapp.com/api/oauth2/token'
    authorize_url = 'https://discordapp.com/api/oauth2/authorize'
    base_url = 'https://discordapp.com/api/v6/'
    name = 'discord'
    user_info_url = 'https://discordapp.com/api/v6/users/@me'

    @staticmethod
    def user_parse(data):
        """Parse information from the provider."""
        yield 'id', data.get('id')
        yield 'username', data.get('username')
        yield 'discriminator', data.get('discriminator')
        yield 'picture', "https://cdn.discordapp.com/avatars/{}/{}.png".format(
            data.get('id'), data.get('avatar'))


class Flickr(OAuth1Client):
    """Support Flickr.

    * Dashboard: https://www.flickr.com/services/apps/
    * Docs: https://www.flickr.com/services/api/auth.oauth.html
    * API reference: https://www.flickr.com/services/api/
    """

    access_token_url = 'http://www.flickr.com/services/oauth/request_token'
    authorize_url = 'http://www.flickr.com/services/oauth/authorize'
    base_url = 'https://api.flickr.com/'
    name = 'flickr'
    request_token_url = 'http://www.flickr.com/services/oauth/request_token'
    user_info_url = 'http://api.flickr.com/services/rest?' \
                    'method=flickr.test.login&format=json&nojsoncallback=1'  # noqa

    @staticmethod
    def user_parse(data):
        """Parse information from the provider."""
        user_ = data.get('user', {})
        yield 'id', data.get('user_nsid') or user_.get('id')
        yield 'username', user_.get('username', {}).get('_content')
        first_name, _, last_name = data.get(
            'fullname', {}).get('_content', '').partition(' ')
        yield 'first_name', first_name
        yield 'last_name', last_name


class LichessClient(OAuth2Client):
    """Support Lichess.

    * Dashboard: https://lichess.org/account/oauth/app
    * Docs: https://lichess.org/api#section/Authentication
    * API reference: https://lichess.org/api
    """

    access_token_url = 'https://oauth.lichess.org/oauth'
    authorize_url = 'https://oauth.lichess.org/oauth/authorize'
    base_url = 'https://lichess.org/'
    name = 'lichess'
    user_info_url = 'https://lichess.org/api/account'

    @staticmethod
    def user_parse(data):
        """Parse information from provider."""
        yield 'id', data.get('id')
        yield 'username', data.get('username')
        yield 'gender', data.get("title")
        profile = data.get('profile')
        if profile is not None:
            yield 'first_name', profile.get("firstName")
            yield 'last_name', profile.get("lastName")
            yield 'country', profile.get("country")


class Meetup(OAuth1Client):
    """Support Meetup.

    * Dashboard: http://www.meetup.com/meetup_api/oauth_consumers/
    * Docs: http://www.meetup.com/meetup_api/auth/#oauth
    * API: http://www.meetup.com/meetup_api/docs/
    """

    access_token_url = 'https://api.meetup.com/oauth/access/'
    authorize_url = 'http://www.meetup.com/authorize/'
    base_url = 'https://api.meetup.com/2/'
    name = 'meetup'
    request_token_url = 'https://api.meetup.com/oauth/request/'

    @staticmethod
    def user_parse(data):
        """Parse information from the provider."""
        yield 'id', data.get('id') or data.get('member_id')
        yield 'locale', data.get('lang')
        yield 'picture', data.get('photo', {}).get('photo_link')


class Plurk(OAuth1Client):
    """Support Plurk.

    * Dashboard: http://www.plurk.com/PlurkApp/
    * API: http://www.plurk.com/API
    * API explorer: http://www.plurk.com/OAuth/test/
    """

    access_token_url = 'http://www.plurk.com/OAuth/access_token'
    authorize_url = 'http://www.plurk.com/OAuth/authorize'
    base_url = 'http://www.plurk.com/APP/'
    name = 'plurk'
    request_token_url = 'http://www.plurk.com/OAuth/request_token'
    user_info_url = 'http://www.plurk.com/APP/Profile/getOwnProfile'

    @staticmethod
    def user_parse(data):
        """Parse information from the provider."""
        _user = data.get('user_info', {})
        _id = _user.get('id') or _user.get('uid')
        yield 'id', _id
        yield 'locale', _user.get('default_lang')
        yield 'username', _user.get('display_name')
        first_name, _, last_name = _user.get('full_name', '').partition(' ')
        yield 'first_name', first_name
        yield 'last_name', last_name
        yield 'picture', 'http://avatars.plurk.com/{0}-big2.jpg'.format(_id)
        city, country = map(lambda s: s.strip(),
                            _user.get('location', ',').split(','))
        yield 'city', city
        yield 'country', country


class TwitterClient(OAuth1Client):
    """Support Twitter.

    * Dashboard: https://dev.twitter.com/apps
    * Docs: https://dev.twitter.com/docs
    * API reference: https://dev.twitter.com/docs/api
    """

    access_token_url = 'https://api.twitter.com/oauth/access_token'
    authorize_url = 'https://api.twitter.com/oauth/authorize'
    base_url = 'https://api.twitter.com/1.1/'
    name = 'twitter'
    request_token_url = 'https://api.twitter.com/oauth/request_token'
    user_info_url = 'https://api.twitter.com/1.1/account/' \
                    'verify_credentials.json'

    @staticmethod
    def user_parse(data):
        """Parse information from the provider."""
        yield 'id', data.get('id') or data.get('user_id')
        first_name, _, last_name = data['name'].partition(' ')
        yield 'first_name', first_name
        yield 'last_name', last_name
        yield 'email', data.get('email')
        yield 'picture', data.get('profile_image_url')
        yield 'locale', data.get('lang')
        yield 'link', data.get('url')
        yield 'username', data.get('screen_name')
        city, _, country = map(lambda s: s.strip(),
                               data.get('location', '').partition(','))
        yield 'city', city
        yield 'country', country


class TumblrClient(OAuth1Client):
    """Support Tumblr.

    * Dashboard: http://www.tumblr.com/oauth/apps
    * Docs: http://www.tumblr.com/docs/en/api/v2#auth
    * API reference: http://www.tumblr.com/docs/en/api/v2
    """

    access_token_url = 'http://www.tumblr.com/oauth/access_token'
    authorize_url = 'http://www.tumblr.com/oauth/authorize'
    base_url = 'https://api.tumblr.com/v2/'
    name = 'tumblr'
    request_token_url = 'http://www.tumblr.com/oauth/request_token'
    user_info_url = 'http://api.tumblr.com/v2/user/info'

    @staticmethod
    def user_parse(data):
        """Parse information from the provider."""
        _user = data.get('response', {}).get('user', {})
        yield 'id', _user.get('name')
        yield 'username', _user.get('name')
        yield 'link', _user.get('blogs', [{}])[0].get('url')


class VimeoClient(OAuth1Client):
    """Support Vimeo."""

    access_token_url = 'https://vimeo.com/oauth/access_token'
    authorize_url = 'https://vimeo.com/oauth/authorize'
    base_url = 'https://vimeo.com/api/rest/v2/'
    name = 'vimeo'
    request_token_url = 'https://vimeo.com/oauth/request_token'
    user_info_url = 'http://vimeo.com/api/rest/v2?' \
                    'format=json&method=vimeo.oauth.checkAccessToken'

    @staticmethod
    def user_parse(data):
        """Parse information from the provider."""
        _user = data.get('oauth', {}).get('user', {})
        yield 'id', _user.get('id')
        yield 'username', _user.get('username')
        first_name, _, last_name = _user.get('display_name').partition(' ')
        yield 'first_name', first_name
        yield 'last_name', last_name


class YahooClient(OAuth1Client):
    """Support Yahoo.

    * Dashboard: https://developer.vimeo.com/apps
    * Docs: https://developer.vimeo.com/apis/advanced#oauth-endpoints
    * API reference: https://developer.vimeo.com/apis
    """

    access_token_url = 'https://api.login.yahoo.com/oauth/v2/get_token'
    authorize_url = 'https://api.login.yahoo.com/oauth/v2/request_auth'
    base_url = 'https://query.yahooapis.com/v1/'
    name = 'yahoo'
    request_token_url = 'https://api.login.yahoo.com/oauth/v2/get_request_token'
    user_info_url = ('https://query.yahooapis.com/v1/yql?q=select%20*%20from%20'
                     'social.profile%20where%20guid%3Dme%3B&format=json')

    @staticmethod
    def user_parse(data):
        """Parse information from the provider."""
        _user = data.get('query', {}).get('results', {}).get('profile', {})
        yield 'id', _user.get('guid')
        yield 'username', _user.get('username')
        yield 'link', _user.get('profileUrl')
        emails = _user.get('emails')
        if isinstance(emails, list):
            for email in emails:
                if 'primary' in list(email.keys()):
                    yield 'email', email.get('handle')
        elif isinstance(emails, dict):
            yield 'email', emails.get('handle')
        yield 'picture', _user.get('image', {}).get('imageUrl')
        city, country = map(lambda s: s.strip(),
                            _user.get('location', ',').split(','))
        yield 'city', city
        yield 'country', country


class AmazonClient(OAuth2Client):
    """Support Amazon.

    * Dashboard: https://developer.amazon.com/lwa/sp/overview.html
    * Docs: https://developer.amazon.com/public/apis/engage/login-with-amazon/docs/conceptual_overview.html # noqa
    * API reference: https://developer.amazon.com/public/apis
    """

    access_token_url = 'https://api.amazon.com/auth/o2/token'
    authorize_url = 'https://www.amazon.com/ap/oa'
    base_url = 'https://api.amazon.com/'
    name = 'amazon'
    user_info_url = 'https://api.amazon.com/user/profile'

    @staticmethod
    def user_parse(data):
        """Parse information from provider."""
        yield 'id', data.get('user_id')


class EventbriteClient(OAuth2Client):
    """Support Eventbrite.

    * Dashboard: http://www.eventbrite.com/myaccount/apps/
    * Docs: https://developer.eventbrite.com/docs/auth/
    * API: http://developer.eventbrite.com/docs/
    """

    access_token_url = 'https://www.eventbrite.com/oauth/token'
    authorize_url = 'https://www.eventbrite.com/oauth/authorize'
    base_url = 'https://www.eventbriteapi.com/v3/'
    name = 'eventbrite'
    user_info_url = 'https://www.eventbriteapi.com/v3/users/me'

    @staticmethod
    def user_parse(data):
        """Parse information from provider."""
        for email in data.get('emails', []):
            if email.get('primary'):
                yield 'id', email.get('email')
                yield 'email', email.get('email')
                break


class FacebookClient(OAuth2Client):
    """Support Facebook.

    * Dashboard: https://developers.facebook.com/apps
    * Docs: http://developers.facebook.com/docs/howtos/login/server-side-login/
    * API reference: http://developers.facebook.com/docs/reference/api/
    * API explorer: http://developers.facebook.com/tools/explorer
    """

    access_token_url = 'https://graph.facebook.com/oauth/access_token'
    authorize_url = 'https://www.facebook.com/dialog/oauth'
    base_url = 'https://graph.facebook.com/v2.4'
    name = 'facebook'
    user_info_url = 'https://graph.facebook.com/me'

    async def user_info(self, params=None, **kwargs):
        """Facebook required fields-param."""
        params = params or {}
        params[
            'fields'] = 'id,email,first_name,last_name,name,link,locale,' \
                        'gender,location'
        return await super(FacebookClient, self).user_info(params=params, **kwargs)

    @staticmethod
    def user_parse(data):
        """Parse information from provider."""
        id_ = data.get('id')
        yield 'id', id_
        yield 'email', data.get('email')
        yield 'first_name', data.get('first_name')
        yield 'last_name', data.get('last_name')
        yield 'username', data.get('name')
        yield 'picture', 'http://graph.facebook.com/{0}/picture?' \
                         'type=large'.format(id_)
        yield 'link', data.get('link')
        yield 'locale', data.get('locale')
        yield 'gender', data.get('gender')

        location = data.get('location', {}).get('name')
        if location:
            split_location = location.split(', ')
            yield 'city', split_location[0].strip()
            if len(split_location) > 1:
                yield 'country', split_location[1].strip()


class FoursquareClient(OAuth2Client):
    """Support Foursquare.

    * Dashboard: https://foursquare.com/developers/apps
    * Docs: https://developer.foursquare.com/overview/auth.html
    * API reference: https://developer.foursquare.com/docs/
    """

    access_token_url = 'https://foursquare.com/oauth2/access_token'
    authorize_url = 'https://foursquare.com/oauth2/authenticate'
    base_url = 'https://api.foursquare.com/v2/'
    name = 'foursquare'
    user_info_url = 'https://api.foursquare.com/v2/users/self'

    @staticmethod
    def user_parse(data):
        """Parse information from the provider."""
        user = data.get('response', {}).get('user', {})
        yield 'id', user.get('id')
        yield 'email', user.get('contact', {}).get('email')
        yield 'first_name', user.get('firstName')
        yield 'last_name', user.get('lastName')
        city, country = user.get('homeCity', ', ').split(', ')
        yield 'city', city
        yield 'country', country


class GithubClient(OAuth2Client):
    """Support Github.

    * Dashboard: https://github.com/settings/applications/
    * Docs: http://developer.github.com/v3/#authentication
    * API reference: http://developer.github.com/v3/
    """

    access_token_url = 'https://github.com/login/oauth/access_token'
    authorize_url = 'https://github.com/login/oauth/authorize'
    base_url = 'https://api.github.com'
    name = 'github'
    user_info_url = 'https://api.github.com/user'

    @staticmethod
    def user_parse(data):
        """Parse information from provider."""
        yield 'id', data.get('id')
        yield 'email', data.get('email')
        first_name, _, last_name = (data.get('name') or '').partition(' ')
        yield 'first_name', first_name
        yield 'last_name', last_name
        yield 'username', data.get('login')
        yield 'picture', data.get('avatar_url')
        yield 'link', data.get('html_url')
        location = data.get('location', '')
        if location:
            split_location = location.split(',')
            yield 'country', split_location[0].strip()
            if len(split_location) > 1:
                yield 'city', split_location[1].strip()


class GoogleClient(OAuth2Client):
    """Support Google.

    * Dashboard: https://console.developers.google.com/project
    * Docs: https://developers.google.com/accounts/docs/OAuth2
    * API reference: https://developers.google.com/gdata/docs/directory
    * API explorer: https://developers.google.com/oauthplayground/
    """

    authorize_url = 'https://accounts.google.com/o/oauth2/v2/auth'
    access_token_url = 'https://oauth2.googleapis.com/token'
    base_url = 'https://www.googleapis.com/userinfo/v2/'
    name = 'google'
    user_info_url = 'https://www.googleapis.com/userinfo/v2/me'

    @staticmethod
    def user_parse(data):
        """Parse information from provider."""
        yield 'id', data.get('id')
        yield 'email', data.get('email')
        yield 'first_name', data.get('given_name')
        yield 'last_name', data.get('family_name')
        yield 'link', data.get('link')
        yield 'locale', data.get('locale')
        yield 'picture', data.get('picture')
        yield 'gender', data.get('gender')


class VKClient(OAuth2Client):
    """Support vk.com.

    * Dashboard: http://vk.com/editapp?id={consumer_key}
    * Docs: http://vk.com/developers.php?oid=-17680044&p=Authorizing_Sites
    * API reference: http://vk.com/developers.php?oid=-17680044&p=API_Method_Description
    """

    authorize_url = 'http://api.vk.com/oauth/authorize'
    access_token_url = 'https://api.vk.com/oauth/access_token'
    user_info_url = 'https://api.vk.com/method/getProfiles?' \
                    'fields=uid,first_name,last_name,nickname,sex,bdate,city,' \
                    'country,timezone,photo_big'  # noqa
    name = 'vk'
    base_url = 'https://api.vk.com'

    def __init__(self, version='5.9.2', *args, **kwargs):
        """Set default scope."""
        super(VKClient, self).__init__(*args, **kwargs)
        self.user_info_url = "{0}&v={1}".format(self.user_info_url, version)
        self.params.setdefault('scope', 'offline')

    def request(self, method, url, access_token=None, params=None, **aio_kwargs):
        """VK supports access token only in query."""
        params = params or {}
        access_token = access_token or self.access_token
        if access_token:
            params.setdefault('access_token', access_token)

        return super(VKClient, self).request(
            method, url, access_token=access_token, params=params, **aio_kwargs)

    @staticmethod
    def user_parse(data):
        """Parse information from provider."""
        resp = data.get('response', [{}])[0]
        yield 'id', resp.get('id')
        yield 'first_name', resp.get('first_name')
        yield 'last_name', resp.get('last_name')
        yield 'username', resp.get('nickname')
        yield 'city', resp.get('city')
        yield 'country', resp.get('country')
        yield 'picture', resp.get('photo_big')


class OdnoklassnikiClient(OAuth2Client):
    """Support ok.ru.

    * Dashboard: http://ok.ru/dk?st.cmd=appsInfoMyDevList
    * Docs: https://apiok.ru/wiki/display/api/Authorization+OAuth+2.0
    * API reference: https://apiok.ru/wiki/pages/viewpage.action?pageId=49381398
    """

    authorize_url = 'https://connect.ok.ru/oauth/authorize'
    access_token_url = 'https://api.odnoklassniki.ru/oauth/token.do'
    user_info_url = 'http://api.ok.ru/api/users/getCurrentUser?' \
                    'fields=uid,first_name,last_name,gender,city,' \
                    'country,pic128max'  # noqa
    name = 'odnoklassniki'
    base_url = 'https://api.ok.ru'

    def __init__(self, *args, **kwargs):
        """Set default scope."""
        super().__init__(*args, **kwargs)
        self.params.setdefault('scope', 'offline')

    @staticmethod
    def user_parse(data):
        """Parse information from provider."""
        resp = data.get('response', [{}])[0]
        yield 'id', resp.get('uid')
        yield 'first_name', resp.get('first_name')
        yield 'last_name', resp.get('last_name')
        location = resp.get('location', {})
        yield 'city', location.get('city')
        yield 'country', location.get('country')
        yield 'picture', resp.get('pic128max')


class YandexClient(OAuth2Client):
    """Support Yandex.

    * Dashboard: https://oauth.yandex.com/client/my
    * Docs: http://api.yandex.com/oauth/doc/dg/reference/obtain-access-token.xml
    """

    access_token_url = 'https://oauth.yandex.com/token'
    access_token_key = 'oauth_token'
    authorize_url = 'https://oauth.yandex.com/authorize'
    base_url = 'https://login.yandex.ru/info'
    name = 'yandex'
    user_info_url = 'https://login.yandex.ru/info'

    @staticmethod
    def user_parse(data):
        """Parse information from provider."""
        yield 'id', data.get('id')
        yield 'username', data.get('login')
        yield 'email', data.get('default_email')
        yield 'first_name', data.get('first_name')
        yield 'last_name', data.get('last_name')
        yield 'picture', 'https://avatars.yandex.net/get-yapic/%s/islands-200' % data.get(
            'default_avatar_id', 0)


class LinkedinClient(OAuth2Client):
    """Support linkedin.com.

    * Dashboard: https://www.linkedin.com/developer/apps
    * Docs: https://developer.linkedin.com/docs/oauth2
    * API reference: https://developer.linkedin.com/docs/rest-api
    """

    name = 'linkedin'
    access_token_key = 'oauth2_access_token'
    access_token_url = 'https://www.linkedin.com/oauth/v2/accessToken'
    authorize_url = 'https://www.linkedin.com/oauth/v2/authorization'
    user_info_url = (
        'https://api.linkedin.com/v1/people/~:('
        'id,email-address,first-name,last-name,formatted-name,picture-url,'
        'public-profile-url,location)?format=json'
    )

    @staticmethod
    def user_parse(data):
        """Parse user data."""
        yield 'id', data.get('id')
        yield 'email', data.get('emailAddress')
        yield 'first_name', data.get('firstName')
        yield 'last_name', data.get('lastName')
        yield 'username', data.get('formattedName')
        yield 'picture', data.get('pictureUrl')
        yield 'link', data.get('publicProfileUrl')
        yield 'country', data.get('location', {}).get('name')


class PinterestClient(OAuth2Client):
    """Support pinterest.com.

    * Dashboard: https://developers.pinterest.com/apps/
    * Docs: https://developers.pinterest.com/docs/api/overview/
    """

    name = 'pinterest'
    access_token_url = 'https://api.pinterest.com/v1/oauth/token'
    authorize_url = 'https://api.pinterest.com/oauth/'
    user_info_url = 'https://api.pinterest.com/v1/me/'

    @staticmethod
    def user_parse(data):
        """Parse user data."""
        data = data.get('data', {})
        yield 'id', data.get('id')
        yield 'first_name', data.get('first_name')
        yield 'last_name', data.get('last_name')
        yield 'link', data.get('url')


class InstagramClient(OAuth2Client):
    """Support Instagram.

    * Dashboard: https://www.instagram.com/developer/clients/manage/
    * Docs: https://www.instagram.com/developer/
    """

    access_token_url = 'https://api.instagram.com/oauth/access_token'
    authorize_url = 'https://api.instagram.com/oauth/authorize'
    base_url = 'https://api.instagram.com/v1'
    name = 'instagram'
    user_info_url = 'https://api.instagram.com/v1/users/self'

    @staticmethod
    def user_parse(data):
        """Parse information from the provider."""
        user = data.get('data')
        yield 'id', user.get('id')
        yield 'username', user.get('username')
        yield 'picture', user.get('profile_picture')
        first_name, _, last_name = user.get('full_name', '').partition(' ')
        yield 'first_name', first_name
        yield 'last_name', last_name


class StravaClient(OAuth2Client):
    """Support Strava."""

    access_token_url = 'https://www.strava.com/oauth/token'
    authorize_url = 'http://www.strava.com/oauth/authorize'
    base_url = 'https://www.strava.com/api/v3/'
    name = 'strava'


class SlackClient(OAuth2Client):
    """Support Slack.

    * Dashboard: https://api.slack.com/apps
    * Docs: https://api.slack.com/docs/oauth
    """

    access_token_url = 'https://slack.com/api/oauth.v2.access'
    authorize_url = 'https://slack.com/oauth/v2/authorize'
    user_info_url = 'https://slack.com/api/users.profile.get'
    base_url = 'https://slack.com/api'
    name = 'slack'

    @staticmethod
    def user_parse(data):
        """Convert Slack Response data to UserInfo."""
        user = data.get('profile')
        yield 'username', user.get('display_name') or user.get('real_name_normalized')
        yield 'picture', user.get('image_72')
        yield 'first_name', user.get('first_name')
        yield 'last_name', user.get('last_name')
        yield 'email', user.get('email')


class TodoistClient(OAuth2Client):
    """Support Todoist.

    * Dashboard: https://developer.todoist.com/appconsole.html
    * Docs: https://developer.todoist.com/sync/v8/

    """

    authorize_url = 'https://todoist.com/oauth/authorize'
    access_token_url = 'https://todoist.com/oauth/access_token'
    user_info_url = 'https://api.todoist.com/sync/v8/sync'
    base_url = 'https://api.todoist.com/rest/v1'
    name = 'todoist'

    async def user_info(self, access_token=None, params=None, **kwargs):
        """Load user data."""
        params = params or {
            'token': access_token or self.access_token,
            'sync_token': '*',
            'resource_types': '["user"]',
        }
        return await super(TodoistClient, self).user_info(params=params, **kwargs)

    @staticmethod
    def user_parse(data):
        """Parse user data."""
        user = data.get('user')
        yield 'id', user.get('id')
        yield 'email', user.get('email')
        first_name, _, last_name = user.get('full_name', '').partition(' ')
        yield 'first_name', first_name
        yield 'last_name', last_name
        yield 'picture', user.get('avatar_big')
        yield 'locale', user.get('lang')


class TrelloClient(OAuth1Client):
    """Support Trello.

    * Dashboard: https://trello.com/app-key
    * Docs: https://developer.atlassian.com/cloud/trello/
    """

    access_token_url = 'https://trello.com/1/OAuthGetAccessToken'
    authorize_url = 'https://trello.com/1/authorize'
    base_url = 'https://api.trello.com/1/'
    name = 'trello'
    request_token_url = 'https://trello.com/1/OAuthGetRequestToken'
    user_info_url = 'https://api.trello.com/1/members/me/'

    escape = True


class MicrosoftClient(OAuth2Client):
    """Support Microsoft.

    * Dashboard: https://portal.azure.com/
    * Docs: https://docs.microsoft.com/en-us/azure/active-directory/develop/v2-app-types
    """

    access_token_url = 'https://login.microsoftonline.com/common/oauth2/v2.0/token'
    authorize_url = 'https://login.microsoftonline.com/common/oauth2/v2.0/authorize'
    base_url = 'https://graph.microsoft.com/v1.0'
    name = 'microsoft'
    user_info_url = 'https://graph.microsoft.com/v1.0/me'

    @staticmethod
    def user_parse(data):
        """Parse user data."""
        yield 'id', data.get('id')
        yield 'username', data.get('displayName')
        yield 'first_name', data.get('givenName')
        yield 'last_name', data.get('surname')
        yield 'email', data.get('userPrincipalName')


# pylama:ignore=E501<|MERGE_RESOLUTION|>--- conflicted
+++ resolved
@@ -14,11 +14,7 @@
 from aiohttp import web
 
 
-<<<<<<< HEAD
-__version__ = "0.24.2"
-=======
 __version__ = "0.24.3"
->>>>>>> a983b7cc
 __project__ = "aioauth-client"
 __author__ = "Kirill Klenov <horneds@gmail.com>"
 __license__ = "MIT"
