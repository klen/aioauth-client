--- conflicted
+++ resolved
@@ -14,11 +14,7 @@
 from aiohttp import web
 
 
-<<<<<<< HEAD
-__version__ = "0.22.0"
-=======
 __version__ = "0.23.0"
->>>>>>> 599c141d
 __project__ = "aioauth-client"
 __author__ = "Kirill Klenov <horneds@gmail.com>"
 __license__ = "MIT"
