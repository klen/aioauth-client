"""OAuth support for Aiohttp lib."""

import asyncio
import base64
import hmac
import logging
import time
from hashlib import sha1
from random import SystemRandom
from urllib.parse import parse_qsl, quote, urlencode, urljoin, urlsplit

import yarl
from aiohttp import BasicAuth, ClientSession, web

__version__ = "0.10.0"
__project__ = "aioauth-client"
__author__ = "Kirill Klenov <horneds@gmail.com>"
__license__ = "MIT"


class User:
    """Store information about user."""

    attrs = 'id', 'email', 'first_name', 'last_name', 'username', 'picture', \
            'link', 'locale', 'city', 'country', 'gender'

    def __init__(self, **kwargs):
        """Initialize self data."""
        for attr in self.attrs:
            setattr(self, attr, kwargs.get(attr))


random = SystemRandom().random


class Signature(object):
    """Abstract base class for signature methods."""

    name = None

    @staticmethod
    def _escape(s):
        """URL escape a string."""
        bs = s.encode('utf-8')
        return quote(bs, '~').encode('utf-8')

    def sign(self, consumer_secret, method, url, oauth_token_secret=None,
             **params):
        """Abstract method."""
        raise NotImplementedError('Shouldnt be called.')


class HmacSha1Signature(Signature):
    """HMAC-SHA1 signature-method."""

    name = 'HMAC-SHA1'

    def sign(self, consumer_secret, method, url, oauth_token_secret=None,
             **params):
        """Create a signature using HMAC-SHA1."""
        # build the url the same way aiohttp will build the query later on
        # cf https://github.com/KeepSafe/aiohttp/blob/master/aiohttp/client.py#L151
        # and https://github.com/KeepSafe/aiohttp/blob/master/aiohttp/client_reqrep.py#L81
        url = yarl.URL(url).with_query(sorted(params.items()))
        url, params = str(url).split('?', 1)
        method = method.upper()

        signature = b"&".join(map(self._escape, (method, url, params)))

        key = self._escape(consumer_secret) + b"&"
        if oauth_token_secret:
            key += self._escape(oauth_token_secret)

        hashed = hmac.new(key, signature, sha1)
        return base64.b64encode(hashed.digest()).decode()


class PlaintextSignature(Signature):
    """PLAINTEXT signature-method."""

    name = 'PLAINTEXT'

    def sign(self, consumer_secret, method, url, oauth_token_secret=None,
             **params):
        """Create a signature using PLAINTEXT."""
        key = self._escape(consumer_secret) + b'&'
        if oauth_token_secret:
            key += self._escape(oauth_token_secret)
        return key.decode()


class ClientRegistry(type):
    """Meta class to register OAUTH clients."""

    clients = {}

    def __new__(mcs, name, bases, params):
        """Save created client in self registry."""
        cls = super().__new__(mcs, name, bases, params)
        if cls.name:
            mcs.clients[cls.name] = cls
        return cls


class Client(object, metaclass=ClientRegistry):
    """Base abstract OAuth Client class."""

    access_token_key = 'access_token'
    shared_key = 'oauth_verifier'
    access_token_url = None
    authorize_url = None
    base_url = None
    name = None
    user_info_url = None

    def __init__(self, base_url=None, authorize_url=None, access_token_key=None,
                 access_token_url=None, logger=None):
        """Initialize the client."""
        self.base_url = base_url or self.base_url
        self.authorize_url = authorize_url or self.authorize_url
        self.access_token_key = access_token_key or self.access_token_key
        self.access_token_url = access_token_url or self.access_token_url
        self.logger = logger or logging.getLogger('OAuth: %s' % self.name)

    def _get_url(self, url):
        """Build provider's url. Join with base_url part if needed."""
        if self.base_url and not url.startswith(('http://', 'https://')):
            return urljoin(self.base_url, url)
        return url

    def __str__(self):
        """String representation."""
        return "%s %s" % (self.name.title(), self.base_url)

    def __repr__(self):
        """String representation."""
        return "<%s>" % self

    def request(self, method, url, params=None, headers=None, loop=None,
                **aio_kwargs):
        """Make a request to provider."""
        raise NotImplementedError('Shouldnt be called.')

    async def correct_request(self, method, url, params=None, headers=None,
                              loop=None, **kwargs):
        """
        Correct request through AIOHTTP

        :param method:
        :param url:
        :param params:
        :param headers:
        :param loop:
        :param kwargs:
        :return:
        """
        async with ClientSession(loop=loop) as client:
            async with client.request(method, url, params=params,
                                      headers=headers, **kwargs) as resp:
                if resp.status / 100 > 2:
                    raise web.HTTPBadRequest(
                        reason='HTTP status code: %s' % resp.status)

                if 'json' in resp.headers.get('CONTENT-TYPE'):
                    data = await resp.json()
                else:
                    data = dict(parse_qsl(await resp.text()))

        return data

    @asyncio.coroutine
    def user_info(self, loop=None, **kwargs):
        """Load user information from provider."""
        if not self.user_info_url:
            raise NotImplementedError(
                'The provider doesnt support user_info method.')

        data = yield from self.request('GET', self.user_info_url, loop=loop,
                                       **kwargs)
        user = User(**dict(self.user_parse(data)))
        return user, data

    @staticmethod
    def user_parse(data):
        """Parse user's information from given provider data."""
        yield 'id', None


class OAuth1Client(Client):
    """Implement OAuth1."""

    name = 'oauth1'
    access_token_key = 'oauth_token'
    request_token_url = None
    version = '1.0'

    def __init__(self, consumer_key, consumer_secret, base_url=None,
                 authorize_url=None,
                 oauth_token=None, oauth_token_secret=None,
                 request_token_url=None,
                 access_token_url=None, access_token_key=None, logger=None,
                 signature=None,
                 **params):
        """Initialize the client."""
        super().__init__(base_url, authorize_url, access_token_key,
                         access_token_url, logger)

        self.oauth_token = oauth_token
        self.oauth_token_secret = oauth_token_secret
        self.consumer_key = consumer_key
        self.consumer_secret = consumer_secret
        self.request_token_url = request_token_url or self.request_token_url
        self.params = params
        self.signature = signature or HmacSha1Signature()

    def get_authorize_url(self, request_token=None, **params):
        """Return formatted authorization URL."""
        params.update({'oauth_token': request_token or self.oauth_token})
        return self.authorize_url + '?' + urlencode(params)

    def request(self, method, url, params=None, headers=None, timeout=10,
                loop=None, **aio_kwargs):
        """Make a request to provider."""
        oparams = {
            'oauth_consumer_key': self.consumer_key,
            'oauth_nonce': sha1(str(random()).encode('ascii')).hexdigest(),
            'oauth_signature_method': self.signature.name,
            'oauth_timestamp': str(int(time.time())),
            'oauth_version': self.version,
        }
        oparams.update(params or {})

        if self.oauth_token:
            oparams['oauth_token'] = self.oauth_token

        url = self._get_url(url)

        if urlsplit(url).query:
            raise ValueError(
                'Request parameters should be in the "params" parameter, '
                'not inlined in the URL')

        oparams['oauth_signature'] = self.signature.sign(
            self.consumer_secret, method, url,
            oauth_token_secret=self.oauth_token_secret, **oparams)
        self.logger.debug("%s %s", url, oparams)
        return asyncio.wait_for(
            self.correct_request(method, url, params=params, headers=headers,
                                 loop=loop, **aio_kwargs),
            timeout, loop=loop)

    @asyncio.coroutine
    def get_request_token(self, loop=None, **params):
        """Get a request_token and request_token_secret from OAuth1 provider."""
        params = dict(self.params, **params)
        data = yield from self.request('GET', self.request_token_url,
                                       params=params, loop=loop)

        self.oauth_token = data.get('oauth_token')
        self.oauth_token_secret = data.get('oauth_token_secret')
        return self.oauth_token, self.oauth_token_secret, data

    @asyncio.coroutine
    def get_access_token(self, oauth_verifier, request_token=None, loop=None,
                         **params):
        """Get access_token from OAuth1 provider.

        :returns: (access_token, access_token_secret, provider_data)
        """
        # Possibility to provide REQUEST DATA to the method
        if not isinstance(oauth_verifier,
                          str) and self.shared_key in oauth_verifier:
            oauth_verifier = oauth_verifier[self.shared_key]

        if request_token and self.oauth_token != request_token:
            raise web.HTTPBadRequest(
                reason='Failed to obtain OAuth 1.0 access token. '
                       'Request token is invalid')

        data = yield from self.request('POST', self.access_token_url, params={
            'oauth_verifier': oauth_verifier, 'oauth_token': request_token},
                                       loop=loop)

        self.oauth_token = data.get('oauth_token')
        self.oauth_token_secret = data.get('oauth_token_secret')

        return self.oauth_token, self.oauth_token_secret, data


class OAuth2Client(Client):
    """Implement OAuth2."""

    name = 'oauth2'
    shared_key = 'code'

    def __init__(self, client_id, client_secret, base_url=None,
                 authorize_url=None,
                 access_token=None, access_token_url=None,
                 access_token_key=None, logger=None,
                 **params):
        """Initialize the client."""
        super().__init__(base_url, authorize_url, access_token_key,
                         access_token_url, logger)

        self.access_token = access_token
        self.client_id = client_id
        self.client_secret = client_secret
        self.params = params

    def get_authorize_url(self, **params):
        """Return formatted authorize URL."""
        params = dict(self.params, **params)
        params.update({'client_id': self.client_id, 'response_type': 'code'})
        return self.authorize_url + '?' + urlencode(params)

    def request(self, method, url, params=None, headers=None, timeout=10,
                loop=None, **aio_kwargs):
        """Request OAuth2 resource."""
        url = self._get_url(url)
        params = params or {}

        if self.access_token:
            params[self.access_token_key] = self.access_token

        headers = headers or {
            'Accept': 'application/json',
            'Content-Type': 'application/x-www-form-urlencoded;charset=UTF-8',
        }
        return asyncio.wait_for(
            self.correct_request(method, url, params=params, headers=headers,
                                 loop=loop, **aio_kwargs),
            timeout, loop=loop)

    @asyncio.coroutine
    def get_access_token(self, code, loop=None, redirect_uri=None, **payload):
        """Get an access_token from OAuth provider.

        :returns: (access_token, provider_data)
        """
        # Possibility to provide REQUEST DATA to the method
        if not isinstance(code, str) and self.shared_key in code:
            code = code[self.shared_key]
        payload.setdefault('grant_type', 'authorization_code')
        payload.update({
            'client_id': self.client_id,
            'client_secret': self.client_secret,
            'code': code,
        })

        redirect_uri = redirect_uri or self.params.get('redirect_uri')
        if redirect_uri:
            payload['redirect_uri'] = redirect_uri

        try:
            data = yield from self.request('POST', self.access_token_url,
                                           data=payload, loop=loop)
            self.access_token = data['access_token']
<<<<<<< HEAD
        except KeyError:
            self.logger.error(
                'Error when getting the access token.\nData returned by OAuth server: %r',
                data,
            )
            raise web.HTTPBadRequest(reason='Failed to obtain OAuth access token.')
        finally:
            response.close()
=======
        except Exception:
            raise web.HTTPBadRequest(
                reason='Failed to obtain OAuth access token.')
>>>>>>> 36f9fe92

        return self.access_token, data


class BitbucketClient(OAuth1Client):
    """Support Bitbucket.

    * Dashboard: https://bitbucket.org/account/user/peterhudec/api
    * Docs: https://confluence.atlassian.com/display/BITBUCKET/oauth+Endpoint
    * API refer: https://confluence.atlassian.com/display/BITBUCKET/Using+the+Bitbucket+REST+APIs
    """

    access_token_url = 'https://bitbucket.org/!api/1.0/oauth/access_token'
    authorize_url = 'https://bitbucket.org/!api/1.0/oauth/authenticate'
    base_url = 'https://api.bitbucket.org/1.0/'
    name = 'bitbucket'
    request_token_url = 'https://bitbucket.org/!api/1.0/oauth/request_token'
    user_info_url = 'https://api.bitbucket.org/1.0/user'

    @staticmethod
    def user_parse(data):
        """Parse information from the provider."""
        user_ = data.get('user')
        yield 'id', user_.get('username')
        yield 'username', user_.get('username')
        yield 'first_name', user_.get('first_name')
        yield 'last_name', user_.get('last_name')
        yield 'picture', user_.get('avatar')
        yield 'link', user_.get('resource_url')


class Bitbucket2Client(OAuth2Client):
    """Support Bitbucket API 2.0.

    * Dashboard: https://bitbucket.org/account/user/peterhudec/api
    * Docs:https://confluence.atlassian.com/display/BITBUCKET/OAuth+on+Bitbucket+Cloud
    * API refer: https://confluence.atlassian.com/display/BITBUCKET/Using+the+Bitbucket+REST+APIs
    """

    access_token_url = 'https://bitbucket.org/site/oauth2/access_token'
    authorize_url = 'https://bitbucket.org/site/oauth2/authorize'
    base_url = 'https://api.bitbucket.org/2.0/'
    name = 'bitbucket'
    user_info_url = 'https://api.bitbucket.org/2.0/user'

    @staticmethod
    def user_parse(data):
        """Parse information from the provider."""
        yield 'id', data.get('uuid')
        yield 'username', data.get('username')
        yield 'last_name', data.get('display_name')
        links = data.get('links', {})
        yield 'picture', links.get('avatar', {}).get('href')
        yield 'link', links.get('html', {}).get('href')

    def request(self, method, url, params=None, headers=None, timeout=10,
                loop=None, **aio_kwargs):
        """Request OAuth2 resource."""
        url = self._get_url(url)
        if self.access_token:
            headers = headers or {'Accept': 'application/json'}
            headers['Authorization'] = "Bearer {}".format(self.access_token)
        else:
            BasicAuth(self.client_id, self.client_secret)
            headers = headers or {
                'Accept': 'application/json',
                'Content-Type': 'application/x-www-form-urlencoded;charset=UTF-8',
            }
        # noinspection PyArgumentList
        return asyncio.wait_for(
            self.correct_request(method, url, params=params, headers=headers,
                                 loop=loop, **aio_kwargs),
            timeout, loop=loop)


class Flickr(OAuth1Client):
    """Support Flickr.

    * Dashboard: https://www.flickr.com/services/apps/
    * Docs: https://www.flickr.com/services/api/auth.oauth.html
    * API reference: https://www.flickr.com/services/api/
    """

    access_token_url = 'http://www.flickr.com/services/oauth/request_token'
    authorize_url = 'http://www.flickr.com/services/oauth/authorize'
    base_url = 'https://api.flickr.com/'
    name = 'flickr'
    request_token_url = 'http://www.flickr.com/services/oauth/request_token'
    user_info_url = 'http://api.flickr.com/services/rest?' \
                    'method=flickr.test.login&format=json&nojsoncallback=1'  # noqa

    @staticmethod
    def user_parse(data):
        """Parse information from the provider."""
        user_ = data.get('user', {})
        yield 'id', data.get('user_nsid') or user_.get('id')
        yield 'username', user_.get('username', {}).get('_content')
        first_name, _, last_name = data.get(
            'fullname', {}).get('_content', '').partition(' ')
        yield 'first_name', first_name
        yield 'last_name', last_name


class Meetup(OAuth1Client):
    """Support Meetup.

    * Dashboard: http://www.meetup.com/meetup_api/oauth_consumers/
    * Docs: http://www.meetup.com/meetup_api/auth/#oauth
    * API: http://www.meetup.com/meetup_api/docs/
    """

    access_token_url = 'https://api.meetup.com/oauth/access/'
    authorize_url = 'http://www.meetup.com/authorize/'
    base_url = 'https://api.meetup.com/2/'
    name = 'meetup'
    request_token_url = 'https://api.meetup.com/oauth/request/'

    @staticmethod
    def user_parse(data):
        """Parse information from the provider."""
        yield 'id', data.get('id') or data.get('member_id')
        yield 'locale', data.get('lang')
        yield 'picture', data.get('photo', {}).get('photo_link')


class Plurk(OAuth1Client):
    """Support Plurk.

    * Dashboard: http://www.plurk.com/PlurkApp/
    * API: http://www.plurk.com/API
    * API explorer: http://www.plurk.com/OAuth/test/
    """

    access_token_url = 'http://www.plurk.com/OAuth/access_token'
    authorize_url = 'http://www.plurk.com/OAuth/authorize'
    base_url = 'http://www.plurk.com/APP/'
    name = 'plurk'
    request_token_url = 'http://www.plurk.com/OAuth/request_token'
    user_info_url = 'http://www.plurk.com/APP/Profile/getOwnProfile'

    @staticmethod
    def user_parse(data):
        """Parse information from the provider."""
        _user = data.get('user_info', {})
        _id = _user.get('id') or _user.get('uid')
        yield 'id', _id
        yield 'locale', _user.get('default_lang')
        yield 'username', _user.get('display_name')
        first_name, _, last_name = _user.get('full_name', '').partition(' ')
        yield 'first_name', first_name
        yield 'last_name', last_name
        yield 'picture', 'http://avatars.plurk.com/{0}-big2.jpg'.format(_id)
        city, country = map(lambda s: s.strip(),
                            _user.get('location', ',').split(','))
        yield 'city', city
        yield 'country', country


class TwitterClient(OAuth1Client):
    """Support Twitter.

    * Dashboard: https://dev.twitter.com/apps
    * Docs: https://dev.twitter.com/docs
    * API reference: https://dev.twitter.com/docs/api
    """

    access_token_url = 'https://api.twitter.com/oauth/access_token'
    authorize_url = 'https://api.twitter.com/oauth/authorize'
    base_url = 'https://api.twitter.com/1.1/'
    name = 'twitter'
    request_token_url = 'https://api.twitter.com/oauth/request_token'
    user_info_url = 'https://api.twitter.com/1.1/account/' \
                    'verify_credentials.json'

    @staticmethod
    def user_parse(data):
        """Parse information from the provider."""
        yield 'id', data.get('id') or data.get('user_id')
        first_name, _, last_name = data['name'].partition(' ')
        yield 'first_name', first_name
        yield 'last_name', last_name
        yield 'picture', data.get('profile_image_url')
        yield 'locale', data.get('lang')
        yield 'link', data.get('url')
        yield 'username', data.get('screen_name')
        city, _, country = map(lambda s: s.strip(),
                               data.get('location', '').partition(','))
        yield 'city', city
        yield 'country', country


class TumblrClient(OAuth1Client):
    """Support Tumblr.

    * Dashboard: http://www.tumblr.com/oauth/apps
    * Docs: http://www.tumblr.com/docs/en/api/v2#auth
    * API reference: http://www.tumblr.com/docs/en/api/v2
    """

    access_token_url = 'http://www.tumblr.com/oauth/access_token'
    authorize_url = 'http://www.tumblr.com/oauth/authorize'
    base_url = 'https://api.tumblr.com/v2/'
    name = 'tumblr'
    request_token_url = 'http://www.tumblr.com/oauth/request_token'
    user_info_url = 'http://api.tumblr.com/v2/user/info'

    @staticmethod
    def user_parse(data):
        """Parse information from the provider."""
        _user = data.get('response', {}).get('user', {})
        yield 'id', _user.get('name')
        yield 'username', _user.get('name')
        yield 'link', _user.get('blogs', [{}])[0].get('url')


class VimeoClient(OAuth1Client):
    """Support Vimeo."""

    access_token_url = 'https://vimeo.com/oauth/access_token'
    authorize_url = 'https://vimeo.com/oauth/authorize'
    base_url = 'https://vimeo.com/api/rest/v2/'
    name = 'vimeo'
    request_token_url = 'https://vimeo.com/oauth/request_token'
    user_info_url = 'http://vimeo.com/api/rest/v2?' \
                    'format=json&method=vimeo.oauth.checkAccessToken'

    @staticmethod
    def user_parse(data):
        """Parse information from the provider."""
        _user = data.get('oauth', {}).get('user', {})
        yield 'id', _user.get('id')
        yield 'username', _user.get('username')
        first_name, _, last_name = _user.get('display_name').partition(' ')
        yield 'first_name', first_name
        yield 'last_name', last_name


class YahooClient(OAuth1Client):
    """Support Yahoo.

    * Dashboard: https://developer.vimeo.com/apps
    * Docs: https://developer.vimeo.com/apis/advanced#oauth-endpoints
    * API reference: https://developer.vimeo.com/apis
    """

    access_token_url = 'https://api.login.yahoo.com/oauth/v2/get_token'
    authorize_url = 'https://api.login.yahoo.com/oauth/v2/request_auth'
    base_url = 'https://query.yahooapis.com/v1/'
    name = 'yahoo'
    request_token_url = 'https://api.login.yahoo.com/oauth/v2/get_request_token'
    user_info_url = ('https://query.yahooapis.com/v1/yql?q=select%20*%20from%20'
                     'social.profile%20where%20guid%3Dme%3B&format=json')

    @staticmethod
    def user_parse(data):
        """Parse information from the provider."""
        _user = data.get('query', {}).get('results', {}).get('profile', {})
        yield 'id', _user.get('guid')
        yield 'username', _user.get('username')
        yield 'link', _user.get('profileUrl')
        emails = _user.get('emails')
        if isinstance(emails, list):
            for email in emails:
                if 'primary' in list(email.keys()):
                    yield 'email', email.get('handle')
        elif isinstance(emails, dict):
            yield 'email', emails.get('handle')
        yield 'picture', _user.get('image', {}).get('imageUrl')
        city, country = map(lambda s: s.strip(),
                            _user.get('location', ',').split(','))
        yield 'city', city
        yield 'country', country


class AmazonClient(OAuth2Client):
    """Support Amazon.

    * Dashboard: https://developer.amazon.com/lwa/sp/overview.html
    * Docs: https://developer.amazon.com/public/apis/engage/login-with-amazon/docs/conceptual_overview.html # noqa
    * API reference: https://developer.amazon.com/public/apis
    """

    access_token_url = 'https://api.amazon.com/auth/o2/token'
    authorize_url = 'https://www.amazon.com/ap/oa'
    base_url = 'https://api.amazon.com/'
    name = 'amazon'
    user_info_url = 'https://api.amazon.com/user/profile'

    @staticmethod
    def user_parse(data):
        """Parse information from provider."""
        yield 'id', data.get('user_id')


class EventbriteClient(OAuth2Client):
    """Support Eventbrite.

    * Dashboard: http://www.eventbrite.com/myaccount/apps/
    * Docs: https://developer.eventbrite.com/docs/auth/
    * API: http://developer.eventbrite.com/docs/
    """

    access_token_url = 'https://www.eventbrite.com/oauth/token'
    authorize_url = 'https://www.eventbrite.com/oauth/authorize'
    base_url = 'https://www.eventbriteapi.com/v3/'
    name = 'eventbrite'
    user_info_url = 'https://www.eventbriteapi.com/v3/users/me'

    @staticmethod
    def user_parse(data):
        """Parse information from provider."""
        for email in data.get('emails', []):
            if email.get('primary'):
                yield 'id', email.get('email')
                yield 'email', email.get('email')
                break


class FacebookClient(OAuth2Client):
    """Support Facebook.

    * Dashboard: https://developers.facebook.com/apps
    * Docs: http://developers.facebook.com/docs/howtos/login/server-side-login/
    * API reference: http://developers.facebook.com/docs/reference/api/
    * API explorer: http://developers.facebook.com/tools/explorer
    """

    access_token_url = 'https://graph.facebook.com/oauth/access_token'
    authorize_url = 'https://www.facebook.com/dialog/oauth'
    base_url = 'https://graph.facebook.com/v2.4'
    name = 'facebook'
    user_info_url = 'https://graph.facebook.com/me'

    @asyncio.coroutine
    def user_info(self, params=None, **kwargs):
        """Facebook required fields-param."""
        params = params or {}
        params[
            'fields'] = 'id,email,first_name,last_name,name,link,locale,' \
                        'gender,location'
        return (yield from super(FacebookClient, self).user_info(params=params,
                                                                 **kwargs))

    @staticmethod
    def user_parse(data):
        """Parse information from provider."""
        id_ = data.get('id')
        yield 'id', id_
        yield 'email', data.get('email')
        yield 'first_name', data.get('first_name')
        yield 'last_name', data.get('last_name')
        yield 'username', data.get('name')
        yield 'picture', 'http://graph.facebook.com/{0}/picture?' \
                         'type=large'.format(id_)
        yield 'link', data.get('link')
        yield 'locale', data.get('locale')
        yield 'gender', data.get('gender')

        location = data.get('location', {}).get('name')
        if location:
            split_location = location.split(', ')
            yield 'city', split_location[0].strip()
            if len(split_location) > 1:
                yield 'country', split_location[1].strip()


class FoursquareClient(OAuth2Client):
    """Support Foursquare.

    * Dashboard: https://foursquare.com/developers/apps
    * Docs: https://developer.foursquare.com/overview/auth.html
    * API reference: https://developer.foursquare.com/docs/
    """

    access_token_url = 'https://foursquare.com/oauth2/access_token'
    authorize_url = 'https://foursquare.com/oauth2/authenticate'
    base_url = 'https://api.foursquare.com/v2/'
    name = 'foursquare'
    user_info_url = 'https://api.foursquare.com/v2/users/self'

    @staticmethod
    def user_parse(data):
        """Parse information from the provider."""
        user = data.get('response', {}).get('user', {})
        yield 'id', user.get('id')
        yield 'email', user.get('contact', {}).get('email')
        yield 'first_name', user.get('firstName')
        yield 'last_name', user.get('lastName')
        city, country = user.get('homeCity', ', ').split(', ')
        yield 'city', city
        yield 'country', country


class GithubClient(OAuth2Client):
    """Support Github.

    * Dashboard: https://github.com/settings/applications/
    * Docs: http://developer.github.com/v3/#authentication
    * API reference: http://developer.github.com/v3/
    """

    access_token_url = 'https://github.com/login/oauth/access_token'
    authorize_url = 'https://github.com/login/oauth/authorize'
    base_url = 'https://api.github.com'
    name = 'github'
    user_info_url = 'https://api.github.com/user'

    @staticmethod
    def user_parse(data):
        """Parse information from provider."""
        yield 'id', data.get('id')
        yield 'email', data.get('email')
        first_name, _, last_name = (data.get('name') or '').partition(' ')
        yield 'first_name', first_name
        yield 'last_name', last_name
        yield 'username', data.get('login')
        yield 'picture', data.get('avatar_url')
        yield 'link', data.get('html_url')
        location = data.get('location', '')
        if location:
            split_location = location.split(',')
            yield 'country', split_location[0].strip()
            if len(split_location) > 1:
                yield 'city', split_location[1].strip()


class GoogleClient(OAuth2Client):
    """Support Google.

    * Dashboard: https://console.developers.google.com/project
    * Docs: https://developers.google.com/accounts/docs/OAuth2
    * API reference: https://developers.google.com/gdata/docs/directory
    * API explorer: https://developers.google.com/oauthplayground/
    """

    access_token_url = 'https://accounts.google.com/o/oauth2/token'
    authorize_url = 'https://accounts.google.com/o/oauth2/auth'
    base_url = 'https://www.googleapis.com/plus/v1/'
    name = 'google'
    user_info_url = 'https://www.googleapis.com/plus/v1/people/me'

    @staticmethod
    def user_parse(data):
        """Parse information from provider."""
        yield 'id', data.get('sub') or data.get('id')
        yield 'username', data.get('nickname')
        yield 'first_name', data.get('name', {}).get('givenName')
        yield 'last_name', data.get('name', {}).get('familyName')
        yield 'locale', data.get('language')
        yield 'link', data.get('url')
        yield 'picture', data.get('image', {}).get('url')
        for email in data.get('emails', []):
            if email['type'] == 'account':
                yield 'email', email['value']


class VKClient(OAuth2Client):
    """Support vk.com.

    * Dashboard: http://vk.com/editapp?id={consumer_key}
    * Docs: http://vk.com/developers.php?oid=-17680044&p=Authorizing_Sites
    * API reference: http://vk.com/developers.php?oid=-17680044&p=API_Method_Description
    """

    authorize_url = 'http://api.vk.com/oauth/authorize'
    access_token_url = 'https://api.vk.com/oauth/access_token'
    user_info_url = 'https://api.vk.com/method/getProfiles?' \
                    'fields=uid,first_name,last_name,nickname,sex,bdate,city,' \
                    'country,timezone,photo_big'  # noqa
    name = 'vk'
    base_url = 'https://api.vk.com'

    def __init__(self, *args, **kwargs):
        """Set default scope."""
        super(VKClient, self).__init__(*args, **kwargs)
        self.params.setdefault('scope', 'offline')

    @staticmethod
    def user_parse(data):
        """Parse information from provider."""
        resp = data.get('response', [{}])[0]
        yield 'id', resp.get('uid')
        yield 'first_name', resp.get('first_name')
        yield 'last_name', resp.get('last_name')
        yield 'username', resp.get('nickname')
        yield 'city', resp.get('city')
        yield 'country', resp.get('country')
        yield 'picture', resp.get('photo_big')


class OdnoklassnikiClient(OAuth2Client):
    """Support ok.ru.

    * Dashboard: http://ok.ru/dk?st.cmd=appsInfoMyDevList
    * Docs: https://apiok.ru/wiki/display/api/Authorization+OAuth+2.0
    * API reference: https://apiok.ru/wiki/pages/viewpage.action?pageId=49381398
    """

    authorize_url = 'https://connect.ok.ru/oauth/authorize'
    access_token_url = 'https://api.odnoklassniki.ru/oauth/token.do'
    user_info_url = 'http://api.ok.ru/api/users/getCurrentUser?' \
                    'fields=uid,first_name,last_name,gender,city,' \
                    'country,pic128max'  # noqa
    name = 'odnoklassniki'
    base_url = 'https://api.ok.ru'

    def __init__(self, *args, **kwargs):
        """Set default scope."""
        super().__init__(*args, **kwargs)
        self.params.setdefault('scope', 'offline')

    @staticmethod
    def user_parse(data):
        """Parse information from provider."""
        resp = data.get('response', [{}])[0]
        yield 'id', resp.get('uid')
        yield 'first_name', resp.get('first_name')
        yield 'last_name', resp.get('last_name')
        location = resp.get('location', {})
        yield 'city', location.get('city')
        yield 'country', location.get('country')
        yield 'picture', resp.get('pic128max')


class YandexClient(OAuth2Client):
    """Support Yandex.

    * Dashboard: https://oauth.yandex.com/client/my
    * Docs: http://api.yandex.com/oauth/doc/dg/reference/obtain-access-token.xml
    """

    access_token_url = 'https://oauth.yandex.com/token'
    access_token_key = 'oauth_token'
    authorize_url = 'https://oauth.yandex.com/authorize'
    base_url = 'https://login.yandex.ru/info'
    name = 'yandex'
    user_info_url = 'https://login.yandex.ru/info'

    @staticmethod
    def user_parse(data):
        """Parse information from provider."""
        yield 'id', data.get('id')
        yield 'username', data.get('login')
        yield 'email', data.get('default_email')
        yield 'first_name', data.get('first_name')
        yield 'last_name', data.get('last_name')
        yield 'picture', 'https://avatars.yandex.net/get-yapic/%s/islands-200' % data.get(
            'default_avatar_id', 0)


class LinkedinClient(OAuth2Client):
    """Support linkedin.com.

    * Dashboard: https://www.linkedin.com/developer/apps
    * Docs: https://developer.linkedin.com/docs/oauth2
    * API reference: https://developer.linkedin.com/docs/rest-api
    """

    name = 'linkedin'
    access_token_key = 'oauth2_access_token'
    access_token_url = 'https://www.linkedin.com/oauth/v2/accessToken'
    authorize_url = 'https://www.linkedin.com/oauth/v2/authorization'
    user_info_url = (
        'https://api.linkedin.com/v1/people/~:('
        'id,email-address,first-name,last-name,formatted-name,picture-url,'
        'public-profile-url,location)?format=json'
    )

    @staticmethod
    def user_parse(data):
        """Parse user data."""
        yield 'id', data.get('id')
        yield 'email', data.get('emailAddress')
        yield 'first_name', data.get('firstName')
        yield 'last_name', data.get('lastName')
        yield 'username', data.get('formattedName')
        yield 'picture', data.get('pictureUrl')
        yield 'link', data.get('publicProfileUrl')
        yield 'country', data.get('location', {}).get('name')


class PinterestClient(OAuth2Client):
    """Support pinterest.com.

    * Dashboard: https://developers.pinterest.com/apps/
    * Docs: https://developers.pinterest.com/docs/api/overview/
    """

    name = 'pinterest'
    access_token_url = 'https://api.pinterest.com/v1/oauth/token'
    authorize_url = 'https://api.pinterest.com/oauth/'
    user_info_url = 'https://api.pinterest.com/v1/me/'

    @staticmethod
    def user_parse(data):
        """Parse user data."""
        data = data.get('data', {})
        yield 'id', data.get('id')
        yield 'first_name', data.get('first_name')
        yield 'last_name', data.get('last_name')
        yield 'link', data.get('url')

# pylama:ignore=E501<|MERGE_RESOLUTION|>--- conflicted
+++ resolved
@@ -9,8 +9,11 @@
 from random import SystemRandom
 from urllib.parse import parse_qsl, quote, urlencode, urljoin, urlsplit
 
+import aiohttp
+import async_timeout
 import yarl
-from aiohttp import BasicAuth, ClientSession, web
+from aiohttp import BasicAuth, web
+
 
 __version__ = "0.10.0"
 __project__ = "aioauth-client"
@@ -18,19 +21,19 @@
 __license__ = "MIT"
 
 
+RANDOM = SystemRandom().random
+
+
 class User:
-    """Store information about user."""
-
-    attrs = 'id', 'email', 'first_name', 'last_name', 'username', 'picture', \
-            'link', 'locale', 'city', 'country', 'gender'
-
-    def __init__(self, **kwargs):
+    """Store user's information."""
+
+    __slots__ = 'id', 'email', 'first_name', 'last_name', 'username', 'picture', \
+        'link', 'locale', 'city', 'country', 'gender'
+
+    def __init__(self, **info):
         """Initialize self data."""
-        for attr in self.attrs:
-            setattr(self, attr, kwargs.get(attr))
-
-
-random = SystemRandom().random
+        for attr in self.__slots__:
+            setattr(self, attr, info.get(attr))
 
 
 class Signature(object):
@@ -97,8 +100,7 @@
     def __new__(mcs, name, bases, params):
         """Save created client in self registry."""
         cls = super().__new__(mcs, name, bases, params)
-        if cls.name:
-            mcs.clients[cls.name] = cls
+        mcs.clients[cls.name] = cls
         return cls
 
 
@@ -136,47 +138,39 @@
         """String representation."""
         return "<%s>" % self
 
+    async def _request(self, method, url, loop=None, timeout=None, **kwargs):
+        """Make a request through AIOHTTP."""
+        try:
+            async with async_timeout.timeout(timeout):
+                async with aiohttp.ClientSession(loop=loop) as session:
+                    async with session.request(method, url, **kwargs) as response:
+
+                        if response.status / 100 > 2:
+                            raise web.HTTPBadRequest(
+                                reason='HTTP status code: %s' % response.status)
+
+                        if 'json' in response.headers.get('CONTENT-TYPE'):
+                            data = await response.json()
+                        else:
+                            data = await response.text()
+                            data = dict(parse_qsl(data))
+
+                        return data
+        except asyncio.TimeoutError:
+            raise web.HTTPBadRequest(reason='HTTP timeout')
+
     def request(self, method, url, params=None, headers=None, loop=None,
                 **aio_kwargs):
         """Make a request to provider."""
         raise NotImplementedError('Shouldnt be called.')
 
-    async def correct_request(self, method, url, params=None, headers=None,
-                              loop=None, **kwargs):
-        """
-        Correct request through AIOHTTP
-
-        :param method:
-        :param url:
-        :param params:
-        :param headers:
-        :param loop:
-        :param kwargs:
-        :return:
-        """
-        async with ClientSession(loop=loop) as client:
-            async with client.request(method, url, params=params,
-                                      headers=headers, **kwargs) as resp:
-                if resp.status / 100 > 2:
-                    raise web.HTTPBadRequest(
-                        reason='HTTP status code: %s' % resp.status)
-
-                if 'json' in resp.headers.get('CONTENT-TYPE'):
-                    data = await resp.json()
-                else:
-                    data = dict(parse_qsl(await resp.text()))
-
-        return data
-
-    @asyncio.coroutine
-    def user_info(self, loop=None, **kwargs):
+    async def user_info(self, loop=None, **kwargs):
         """Load user information from provider."""
         if not self.user_info_url:
             raise NotImplementedError(
                 'The provider doesnt support user_info method.')
 
-        data = yield from self.request('GET', self.user_info_url, loop=loop,
-                                       **kwargs)
+        data = await self.request('GET', self.user_info_url, loop=loop, **kwargs)
         user = User(**dict(self.user_parse(data)))
         return user, data
 
@@ -218,12 +212,11 @@
         params.update({'oauth_token': request_token or self.oauth_token})
         return self.authorize_url + '?' + urlencode(params)
 
-    def request(self, method, url, params=None, headers=None, timeout=10,
-                loop=None, **aio_kwargs):
+    def request(self, method, url, params=None, **aio_kwargs):
         """Make a request to provider."""
         oparams = {
             'oauth_consumer_key': self.consumer_key,
-            'oauth_nonce': sha1(str(random()).encode('ascii')).hexdigest(),
+            'oauth_nonce': sha1(str(RANDOM()).encode('ascii')).hexdigest(),
             'oauth_signature_method': self.signature.name,
             'oauth_timestamp': str(int(time.time())),
             'oauth_version': self.version,
@@ -244,32 +237,25 @@
             self.consumer_secret, method, url,
             oauth_token_secret=self.oauth_token_secret, **oparams)
         self.logger.debug("%s %s", url, oparams)
-        return asyncio.wait_for(
-            self.correct_request(method, url, params=params, headers=headers,
-                                 loop=loop, **aio_kwargs),
-            timeout, loop=loop)
-
-    @asyncio.coroutine
-    def get_request_token(self, loop=None, **params):
+
+        return self._request(method, url, params=oparams, **aio_kwargs)
+
+    async def get_request_token(self, loop=None, **params):
         """Get a request_token and request_token_secret from OAuth1 provider."""
         params = dict(self.params, **params)
-        data = yield from self.request('GET', self.request_token_url,
-                                       params=params, loop=loop)
+        data = await self.request('GET', self.request_token_url, params=params, loop=loop)
 
         self.oauth_token = data.get('oauth_token')
         self.oauth_token_secret = data.get('oauth_token_secret')
         return self.oauth_token, self.oauth_token_secret, data
 
-    @asyncio.coroutine
-    def get_access_token(self, oauth_verifier, request_token=None, loop=None,
-                         **params):
+    async def get_access_token(self, oauth_verifier, request_token=None, loop=None, **params):
         """Get access_token from OAuth1 provider.
 
         :returns: (access_token, access_token_secret, provider_data)
         """
         # Possibility to provide REQUEST DATA to the method
-        if not isinstance(oauth_verifier,
-                          str) and self.shared_key in oauth_verifier:
+        if not isinstance(oauth_verifier, str) and self.shared_key in oauth_verifier:
             oauth_verifier = oauth_verifier[self.shared_key]
 
         if request_token and self.oauth_token != request_token:
@@ -277,9 +263,8 @@
                 reason='Failed to obtain OAuth 1.0 access token. '
                        'Request token is invalid')
 
-        data = yield from self.request('POST', self.access_token_url, params={
-            'oauth_verifier': oauth_verifier, 'oauth_token': request_token},
-                                       loop=loop)
+        data = await self.request('POST', self.access_token_url, params={
+            'oauth_verifier': oauth_verifier, 'oauth_token': request_token}, loop=loop)
 
         self.oauth_token = data.get('oauth_token')
         self.oauth_token_secret = data.get('oauth_token_secret')
@@ -313,8 +298,7 @@
         params.update({'client_id': self.client_id, 'response_type': 'code'})
         return self.authorize_url + '?' + urlencode(params)
 
-    def request(self, method, url, params=None, headers=None, timeout=10,
-                loop=None, **aio_kwargs):
+    def request(self, method, url, params=None, headers=None, **aio_kwargs):
         """Request OAuth2 resource."""
         url = self._get_url(url)
         params = params or {}
@@ -326,13 +310,9 @@
             'Accept': 'application/json',
             'Content-Type': 'application/x-www-form-urlencoded;charset=UTF-8',
         }
-        return asyncio.wait_for(
-            self.correct_request(method, url, params=params, headers=headers,
-                                 loop=loop, **aio_kwargs),
-            timeout, loop=loop)
-
-    @asyncio.coroutine
-    def get_access_token(self, code, loop=None, redirect_uri=None, **payload):
+        return self._request(method, url, params=params, headers=headers, **aio_kwargs)
+
+    async def get_access_token(self, code, loop=None, redirect_uri=None, **payload):
         """Get an access_token from OAuth provider.
 
         :returns: (access_token, provider_data)
@@ -351,24 +331,17 @@
         if redirect_uri:
             payload['redirect_uri'] = redirect_uri
 
+        data = await self.request('POST', self.access_token_url, data=payload, loop=loop)
+
         try:
-            data = yield from self.request('POST', self.access_token_url,
-                                           data=payload, loop=loop)
             self.access_token = data['access_token']
-<<<<<<< HEAD
+
         except KeyError:
             self.logger.error(
                 'Error when getting the access token.\nData returned by OAuth server: %r',
                 data,
             )
             raise web.HTTPBadRequest(reason='Failed to obtain OAuth access token.')
-        finally:
-            response.close()
-=======
-        except Exception:
-            raise web.HTTPBadRequest(
-                reason='Failed to obtain OAuth access token.')
->>>>>>> 36f9fe92
 
         return self.access_token, data
 
@@ -424,24 +397,21 @@
         yield 'picture', links.get('avatar', {}).get('href')
         yield 'link', links.get('html', {}).get('href')
 
-    def request(self, method, url, params=None, headers=None, timeout=10,
-                loop=None, **aio_kwargs):
+    def request(self, method, url, headers=None, **aio_kwargs):
         """Request OAuth2 resource."""
         url = self._get_url(url)
         if self.access_token:
             headers = headers or {'Accept': 'application/json'}
             headers['Authorization'] = "Bearer {}".format(self.access_token)
+            auth = None
         else:
-            BasicAuth(self.client_id, self.client_secret)
             headers = headers or {
                 'Accept': 'application/json',
                 'Content-Type': 'application/x-www-form-urlencoded;charset=UTF-8',
             }
-        # noinspection PyArgumentList
-        return asyncio.wait_for(
-            self.correct_request(method, url, params=params, headers=headers,
-                                 loop=loop, **aio_kwargs),
-            timeout, loop=loop)
+            auth = BasicAuth(self.client_id, self.client_secret)
+
+        return self._request(method, url, headers=headers, auth=auth, **aio_kwargs),
 
 
 class Flickr(OAuth1Client):
@@ -702,15 +672,13 @@
     name = 'facebook'
     user_info_url = 'https://graph.facebook.com/me'
 
-    @asyncio.coroutine
-    def user_info(self, params=None, **kwargs):
+    async def user_info(self, params=None, **kwargs):
         """Facebook required fields-param."""
         params = params or {}
         params[
             'fields'] = 'id,email,first_name,last_name,name,link,locale,' \
                         'gender,location'
-        return (yield from super(FacebookClient, self).user_info(params=params,
-                                                                 **kwargs))
+        return await super(FacebookClient, self).user_info(params=params, **kwargs)
 
     @staticmethod
     def user_parse(data):
